--- conflicted
+++ resolved
@@ -4,15 +4,9 @@
 
 from tidytunes.utils import (
     Audio,
-<<<<<<< HEAD
     batched,
     collate_audios,
     frame_labels_to_time_segments,
-=======
-    collate_audios,
-    frame_labels_to_time_segments,
-    to_batches,
->>>>>>> 74c438be
 )
 
 
@@ -40,7 +34,6 @@
         list[list[Segment]]: Time segments containing speech for each input Audio.
     """
     vad = load_vad(device)
-<<<<<<< HEAD
 
     audio_tensor, _ = collate_audios(audio, vad.sampling_rate)
     with torch.no_grad():
@@ -56,32 +49,6 @@
         )
         for m in speech_mask
     ]
-=======
-    time_segments = []
-
-    for audio_batch in to_batches(audio, batch_size, batch_duration):
-
-        audio_tensor, _ = collate_audios(audio_batch, vad.sampling_rate)
-        with torch.no_grad():
-            speech_mask = vad(audio_tensor.to(device))
-        speech_mask[..., :-1] += speech_mask[
-            ..., 1:
-        ].clone()  # Pre-bounce speech starts
-
-        time_segments.extend(
-            [
-                frame_labels_to_time_segments(
-                    m,
-                    vad.frame_shift,
-                    filter_with=lambda x: (x.symbol is True)
-                    and (min_duration <= x.duration <= max_duration),
-                )
-                for m in speech_mask
-            ]
-        )
-
-    return time_segments
->>>>>>> 74c438be
 
 
 @lru_cache(maxsize=1)
