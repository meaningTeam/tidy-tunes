--- conflicted
+++ resolved
@@ -7,10 +7,6 @@
     batched,
     collate_audios,
     frame_labels_to_time_segments,
-<<<<<<< HEAD
-=======
-    to_batches,
->>>>>>> 74c438be
 )
 
 
@@ -19,8 +15,6 @@
     audio: list[Audio],
     min_duration: float = 6.4,
     device: str = "cpu",
-    batch_size: int = 1,
-    batch_duration: float = 36000.0,
 ):
     """
     Identifies segments in audio where speech is present but music is absent.
@@ -32,14 +26,12 @@
         min_speech_energy (float): Minimum required energy for vocal sources to be considered speech (default: 0.99).
         min_duration (float): Minimum duration (in seconds) for valid speech segments (default: 6.4).
         device (str): The device to run the model on (default: "cpu").
-        batch_size (int): Maximal number of audio samples to process in a batch (default: 1).
-        batch_duration (float): Maximal duration of audio samples to process in a batch (default: 36000.0)
 
     Returns:
         list[list[Segment]]: List of speech segments without music for each input Audio.
     """
     demucs = load_demucs(device)
-<<<<<<< HEAD
+    time_segments = []
 
     a, al = collate_audios(audio, demucs.sampling_rate)
     with torch.no_grad():
@@ -53,29 +45,6 @@
         )
         for m in speech_without_music_mask
     ]
-=======
-    time_segments = []
-
-    for audio_batch in to_batches(audio, batch_size, batch_duration):
-
-        a, al = collate_audios(audio_batch, demucs.sampling_rate)
-        with torch.no_grad():
-            speech_without_music_mask = demucs(a.to(device), al.to(device))
-
-        time_segments.extend(
-            [
-                frame_labels_to_time_segments(
-                    m,
-                    demucs.frame_shift,
-                    filter_with=lambda x: (x.symbol is True)
-                    & (x.duration >= min_duration),
-                )
-                for m in speech_without_music_mask
-            ]
-        )
-
-    return time_segments
->>>>>>> 74c438be
 
 
 @lru_cache(1)
