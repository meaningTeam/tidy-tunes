from functools import lru_cache

import torch
from pesq import PesqError, pesq

from tidytunes.utils import (
    Audio,
<<<<<<< HEAD
    batched,
=======
>>>>>>> 74c438be
    collate_audios,
    decollate_audios,
    sequence_mask,
    to_batches,
)


@batched(batch_size=1024, batch_duration=1280.0)
def denoise(
    audio: list[Audio],
    device: str = "cpu",
<<<<<<< HEAD
=======
    batch_size: int = 64,
    batch_duration: float = 1280.0,
>>>>>>> 74c438be
) -> list[Audio]:
    """
    Apply denoising to a list of audio samples using a pre-trained model.

    Args:
        audio (list[Audio]): List of audio objects to be denoised.
        device (str): The device to run the denoising model on (default: "cpu").
<<<<<<< HEAD
=======
        batch_size (int): Maximal number of audio samples to process in a batch (default: 64).
        batch_duration (float): Maximal duration of audio samples to process in a batch (default: 1280.0)
>>>>>>> 74c438be

    Returns:
        list[Audio]: List of denoised audio objects.
    """
    denoiser = load_denoiser(device)
<<<<<<< HEAD
=======
    denoised = []

    for audio_batch in to_batches(audio, batch_size, batch_duration):
        audio_tensor, audio_lengths = collate_audios(
            audio_batch, denoiser.sampling_rate
        )
        mask = sequence_mask(audio_lengths.to(device))
        with torch.no_grad():
            denoised_audio = denoiser(audio_tensor.to(device), mask)
        denoised.extend(
            decollate_audios(
                denoised_audio,
                audio_lengths,
                denoiser.sampling_rate,
                origin_like=audio_batch,
            )
        )
>>>>>>> 74c438be

    audio_tensor, audio_lengths = collate_audios(audio, denoiser.sampling_rate)
    mask = sequence_mask(audio_lengths.to(device))
    with torch.no_grad():
        denoised_audio = denoiser(audio_tensor.to(device), mask)
    return decollate_audios(
        denoised_audio,
        audio_lengths,
        denoiser.sampling_rate,
        origin_like=audio,
    )


def get_denoised_pesq(
    audio: list[Audio],
    sampling_rate: int = 16000,
    device: str = "cpu",
) -> torch.Tensor:
    """
    Compute the Perceptual Evaluation of Speech Quality (PESQ) score between original and denoised audio.

    Args:
        audio (list[Audio]): List of audio objects to be denoised.
        sampling_rate (int): The target sampling rate for PESQ computation (default: 16000 Hz).
        device (str): The device to run the denoising model on (default: "cpu").

    Returns:
        torch.Tensor: Tensor containing PESQ scores for each input Audio.
    """
    denoised = denoise(audio, device)
    return [
        pesq(
            sampling_rate,
            ref.resample(sampling_rate).as_tensor().cpu().numpy(),
            enh.resample(sampling_rate).as_tensor().cpu().numpy(),
            on_error=PesqError.RETURN_VALUES,
        )
        for ref, enh in zip(audio, denoised)
    ]


@lru_cache(maxsize=1)
def load_denoiser(device: str = "cpu", tag: str = None):
    """
    Load and cache the pre-trained denoiser model.

    Args:
        device (str): The device to load the model onto (default: "cpu").
        tag (str): Github release tag associated with assets to load

    Returns:
        AttenuateDenoiser: The loaded denoiser model.
    """
    from tidytunes.models.external import AttenuateDenoiser
    from tidytunes.utils.download import download_github

    model_weights_path = download_github("attenuate_weights.pt", tag)
    model = AttenuateDenoiser.from_files(model_weights_path)
    model = model.eval().to(device)

    return model<|MERGE_RESOLUTION|>--- conflicted
+++ resolved
@@ -5,10 +5,7 @@
 
 from tidytunes.utils import (
     Audio,
-<<<<<<< HEAD
     batched,
-=======
->>>>>>> 74c438be
     collate_audios,
     decollate_audios,
     sequence_mask,
@@ -20,11 +17,6 @@
 def denoise(
     audio: list[Audio],
     device: str = "cpu",
-<<<<<<< HEAD
-=======
-    batch_size: int = 64,
-    batch_duration: float = 1280.0,
->>>>>>> 74c438be
 ) -> list[Audio]:
     """
     Apply denoising to a list of audio samples using a pre-trained model.
@@ -32,36 +24,11 @@
     Args:
         audio (list[Audio]): List of audio objects to be denoised.
         device (str): The device to run the denoising model on (default: "cpu").
-<<<<<<< HEAD
-=======
-        batch_size (int): Maximal number of audio samples to process in a batch (default: 64).
-        batch_duration (float): Maximal duration of audio samples to process in a batch (default: 1280.0)
->>>>>>> 74c438be
 
     Returns:
         list[Audio]: List of denoised audio objects.
     """
     denoiser = load_denoiser(device)
-<<<<<<< HEAD
-=======
-    denoised = []
-
-    for audio_batch in to_batches(audio, batch_size, batch_duration):
-        audio_tensor, audio_lengths = collate_audios(
-            audio_batch, denoiser.sampling_rate
-        )
-        mask = sequence_mask(audio_lengths.to(device))
-        with torch.no_grad():
-            denoised_audio = denoiser(audio_tensor.to(device), mask)
-        denoised.extend(
-            decollate_audios(
-                denoised_audio,
-                audio_lengths,
-                denoiser.sampling_rate,
-                origin_like=audio_batch,
-            )
-        )
->>>>>>> 74c438be
 
     audio_tensor, audio_lengths = collate_audios(audio, denoiser.sampling_rate)
     mask = sequence_mask(audio_lengths.to(device))
